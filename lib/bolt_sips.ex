defmodule Bolt.Sips do
  @moduledoc """
  A Neo4j Elixir driver wrapped around the Bolt protocol.
  """

  @pool_name :bolt_sips_pool
  @timeout   15_000
  # @max_rows     500

<<<<<<< HEAD
 alias Bolt.Sips.{Query, Response, Utils}
=======
  alias Bolt.Sips.{Query, Connection, Response, Utils}
>>>>>>> 3b059c5d

  @doc """
  Start the connection process and connect to Neo4j

  ## Options:
    - `:url` - If present, it will be used for extracting the host name, the port and the authentication details and will override the: hostname, port, username and the password, if these were already defined! Since this driver is devoted to the Bolt protocol only, the protocol if present in the url will be ignored and considered by default `bolt://`
    - `:hostname` - Server hostname (default: NEO4J_HOST env variable, then localhost);
    - `:port` - Server port (default: NEO4J_PORT env variable, then 7687);
    - `:username` - Username;
    - `:password` - User password;
    - `:pool_size` - maximum pool size;
    - `:max_overflow` - maximum number of workers created if pool is empty
    - `:timeout` - Connect timeout in milliseconds (default: `#{@timeout}`)
       Poolboy will block the current process and wait for an available worker,
       failing after a timeout, when the pool is full;
    - `:retry_linear_backoff` -  with Bolt, the initial handshake sequence (happening before sending any commands to the server) is represented by two important calls, executed in sequence: `handshake` and `init`, and they must both succeed, before sending any (Cypher) requests. You can see the details in the [Bolt protocol](http://boltprotocol.org/v1/#handshake) specs. This sequence is also sensitive to latencies, such as: network latencies, busy servers, etc., and because of that we're introducing a simple support for retrying the handshake (and the subsequent requests) with a linear backoff, and try the handshake sequence (or the request) a couple of times before giving up. See examples below.


  ## Example of valid configurations (i.e. defined in config/dev.exs) and usage:

      config :bolt_sips, Bolt,
        url: 'bolt://demo:demo@hobby-wowsoeasy.dbs.graphenedb.com:24786',
        ssl: true


      config :bolt_sips, Bolt,
        url: "bolt://Bilbo:Baggins@hobby-hobbits.dbs.graphenedb.com:24786",
        ssl: true,
        timeout: 15_000,
        retry_linear_backoff: [delay: 150, factor: 2, tries: 3]


      config :bolt_sips, Bolt,
        hostname: 'localhost',
        basic_auth: [username: "neo4j", password: "*********"],
        port: 7687,
        pool_size: 5,
        max_overflow: 1

  Sample code:

      opts = Application.get_env(:bolt_sips, Bolt)
      {:ok, _pid} = Bolt.Sips.start_link(opts)

      Bolt.Sips.query("CREATE (a:Person {name:'Bob'})")
      Bolt.Sips.query!("MATCH (a:Person) RETURN a.name AS name")
      |> Enum.map(&(&1["name"]))

  In the future we may use the `DBConnection` framework.
  """
  @spec start_link(Keyword.t) :: {:ok, pid} | {:error, Bolt.Sips.Error.t}
  def start_link(opts) do
    ConCache.start_link([], name: :bolt_sips_cache)
    ssl = if System.get_env("BOLT_WITH_ETLS"), do: :etls, else: :ssl
    cnf = Utils.default_config(opts)
    cnf = cnf |> Keyword.put(:socket, (if Keyword.get(cnf, :ssl), do: ssl, else: :gen_tcp))

    ConCache.put(:bolt_sips_cache, :config, cnf)

    poolboy_config = [
      name: {:local, @pool_name},
      worker_module: Bolt.Sips.Connection,
      size: Keyword.get(cnf, :pool_size),
      max_overflow: Keyword.get(cnf, :max_overflow),
      strategy: :fifo
    ]

    children = [:poolboy.child_spec(@pool_name, poolboy_config, cnf)]
    options = [strategy: :one_for_one, name: __MODULE__]

    Supervisor.start_link(children, options)
  end

  @doc false
  def child_spec(opts) do
    Supervisor.Spec.worker(__MODULE__, [opts])
  end

  ## Transaction
  ########################

<<<<<<< HEAD
  @doc """
  begin a new transaction.
  """
  @spec begin() :: pid
  def begin() do
    begin(:poolboy.checkout(Bolt.Sips.pool_name))
  end

  @doc """
  given that you have an open transaction, you can send a rollback request.
  The server will rollback the transaction. Any further statements trying to run
  in this transaction will fail immediately.
  """
  @spec rollback(pid) :: :ok
  def rollback(worker_pid) when is_pid(worker_pid) do
    run_transaction_query(worker_pid, Query.rollback)
    :poolboy.checkin(Bolt.Sips.pool_name, worker_pid)
  end

  @doc """
  given you have an open transaction, you can use this to send a commit request
  """
  @spec commit(pid) :: :ok
  def commit(worker_pid) when is_pid(worker_pid) do
    run_transaction_query(worker_pid, Query.commit)
    :poolboy.checkin(Bolt.Sips.pool_name, worker_pid)
  end
=======
  ## Query
  ########################
>>>>>>> 3b059c5d

  @doc """
  sends the query (and its parameters) to the server and returns `{:ok, Bolt.Sips.Response}` or
  `{:error, error}` otherwise
  """
<<<<<<< HEAD
  @spec query(pid, String.t) :: {:ok, Bolt.Sips.Response} | {:error, Bolt.Sips.Error}
  def query(worker_pid, statement) when is_pid(worker_pid) do
    run_transaction_query(worker_pid, statement) |> handle_query_result
=======
  @spec query(String.t) :: {:ok, Bolt.Sips.Response} | {:error, Bolt.Sips.Error}
  def query(statement) do
    run_query({statement, %{}}) |> handle_query_result
>>>>>>> 3b059c5d
  end

  @doc """
  The same as query/2 but raises a Bolt.Sips.Exception if it fails.
  Returns the server response otherwise.
  """
<<<<<<< HEAD
  @spec query!(pid, String.t) :: Bolt.Sips.Response | Bolt.Sips.Exception
  def query!(worker_pid, statement) when is_pid(worker_pid) do
    run_transaction_query(worker_pid, statement) |> handle_query_result!
=======
  @spec query!(String.t) :: Bolt.Sips.Response | Bolt.Sips.Exception
  def query!(statement) do
    run_query({statement, %{}}) |> handle_query_result!
>>>>>>> 3b059c5d
  end

  @doc """
  send a query and an associated map of parameters. Returns the server response or an error
  """
<<<<<<< HEAD
  @spec query(pid, String.t, Map.t) :: {:ok, Bolt.Sips.Response} | {:error, Bolt.Sips.Error}
  def query(worker_pid, statement, params) when is_pid(worker_pid) do
    run_transaction_query(worker_pid, statement, params) |> handle_query_result
=======
  @spec query!(String.t, Map.t) :: {:ok, Bolt.Sips.Response} | {:error, Bolt.Sips.Error}
  def query!(statement, params) do
    run_query({statement, params}) |> handle_query_result!
>>>>>>> 3b059c5d
  end

  @doc """
  The same as query/3 but raises a Bolt.Sips.Exception if it fails.
  """
<<<<<<< HEAD
  @spec query!(pid, String.t, Map.t) :: Bolt.Sips.Response | Bolt.Sips.Exception
  def query!(worker_pid, statement, params) when is_pid(worker_pid) do
    run_transaction_query(worker_pid, statement, params) |> handle_query_result!
=======
  @spec query!(String.t, Map.t) :: Bolt.Sips.Response | Bolt.Sips.Exception
  def query!(statement, params) do
    run_query({statement, params}) |> handle_query_result!
>>>>>>> 3b059c5d
  end

  ## Query
  ########################

  @doc """
  sends the query (and its parameters) to the server and returns `{:ok, Bolt.Sips.Response}` or
  `{:error, error}` otherwise
  """
<<<<<<< HEAD
  @spec query(String.t) :: {:ok, Bolt.Sips.Response} | {:error, Bolt.Sips.Error}
  def query(statement) do
    run_transaction(statement, %{}) |> handle_query_result
=======
  @spec begin() :: pid
  def begin() do
    worker_pid = :poolboy.checkout(Bolt.Sips.pool_name)
    run_transaction_query(worker_pid, Query.begin)
    worker_pid
  end

  @doc """
  given that you have an open transaction, you can send a rollback request.
  The server will rollback the transaction. Any further statements trying to run
  in this transaction will fail immediately.
  """
  @spec rollback(pid) :: :ok
  def rollback(worker_pid) do
    run_transaction_query(worker_pid, Query.rollback)
    :poolboy.checkin(Bolt.Sips.pool_name, worker_pid)
>>>>>>> 3b059c5d
  end

  @doc """
  The same as query/2 but raises a Bolt.Sips.Exception if it fails.
  Returns the server response otherwise.
  """
<<<<<<< HEAD
  @spec query!(String.t) :: Bolt.Sips.Response | Bolt.Sips.Exception
  def query!(statement) do
    run_transaction(statement, %{}) |> handle_query_result!
  end

  @doc """
  send a query and an associated map of parameters. Returns the server response or an error
  """
  @spec query(String.t, Map.t) :: {:ok, Bolt.Sips.Response} | {:error, Bolt.Sips.Error}
  def query(statement, params) do
    run_transaction(statement, params) |> handle_query_result
=======
  @spec commit(pid) :: :ok
  def commit(worker_pid) do
    run_transaction_query(worker_pid, Query.commit)
    :poolboy.checkin(Bolt.Sips.pool_name, worker_pid)
  end

  @doc """
  sends the query (and its parameters) to the server and returns `{:ok, Bolt.Sips.Response}` or
  `{:error, error}` otherwise
  """
  @spec query(pid, String.t) :: {:ok, Bolt.Sips.Response} | {:error, Bolt.Sips.Error}
  def query(worker_pid, statement) do
    run_transaction_query(worker_pid, {:query, statement})
    |> handle_query_result
  end

  @doc """
  The same as query/2 but raises a Bolt.Sips.Exception if it fails.
  Returns the server response otherwise.
  """
  @spec query(pid, String.t) :: {:ok, Bolt.Sips.Response} | {:error, Bolt.Sips.Error}
  def query(worker_pid, statement) do
    run_transaction_query(worker_pid, {:query!, statement})
    |> handle_query_result
  end

  @doc """
  send a query and an associated map of parameters. Returns the server response or an error
  """
  @spec query!(pid, String.t, Map.t) :: Bolt.Sips.Response | Bolt.Sips.Exception
  def query!(worker_pid, statement, params) do
    run_transaction_query(worker_pid, {:query!, statement, params})
    |> handle_query_result!
>>>>>>> 3b059c5d
  end

  @doc """
  The same as query/3 but raises a Bolt.Sips.Exception if it fails.
  """
<<<<<<< HEAD
  @spec query!(String.t, Map.t) :: Bolt.Sips.Response | Bolt.Sips.Exception
  def query!(statement, params) do
    run_transaction(statement, params) |> handle_query_result!
=======
  @spec query!(pid, String.t, Map.t) :: Bolt.Sips.Response | Bolt.Sips.Exception
  def query!(worker_pid, statement, params) do
    run_transaction_query(worker_pid, {:query!, statement, params})
    |> handle_query_result!
>>>>>>> 3b059c5d
  end

  ## Helpers
  ########################

  @doc """
  returns an environment specific Bolt.Sips configuration.
  """
  def config(), do: ConCache.get(:bolt_sips_cache, :config)

  @doc false
  def config(key), do: Keyword.get(config(), key)

  @doc false
  def config(key, default) do
    try do
      Keyword.get(config(), key, default)
    rescue
      _ -> default
    end
  end

  @doc false
  def pool_name, do: @pool_name

  @doc false
  def init(opts) do
    {:ok, opts}
  end

  ## Private helpers
  ######################

<<<<<<< HEAD
  #TODO: this has to be refactored into more readable form
  defp run_transaction(statement, params) do
      case Query.parse_statements(statement) do
        [statement] ->
          :poolboy.transaction(
            Bolt.Sips.pool_name,
            &(:gen_server.call(&1, {statement, params}, Bolt.Sips.config(:timeout))),
            :infinity
          )
        statements ->
          worker_pid = begin()
          try do
            responses = Enum.reduce(statements, [], &(run_query!(worker_pid, &1, params, &2)))
            :ok = commit(worker_pid)
            responses
          rescue
            e in RuntimeError ->
              :ok = rollback(worker_pid)
            {:error, e}
          end
      end
  end

  defp run_transaction(worker_pid, statement, params) do
    try do
      statements = Query.parse_statements(statement)
      worker_pid = begin(worker_pid)
=======
  defp run_transaction(statement, params) do
    try do
      statements = Query.parse_statements(statement)
      worker_pid = begin()
>>>>>>> 3b059c5d
      responses = Enum.reduce(statements, [], &(run_transaction!(worker_pid, &1, params, &2)))
      :ok = commit(worker_pid)
      responses
    rescue
      e in RuntimeError ->
        :ok = rollback(worker_pid)
      {:error, e}
    end
  end

<<<<<<< HEAD
  defp run_query!(worker_pid, statement, params, acc) do
    case execute_query(worker_pid, statement, params) do
      {:error, error} -> raise RuntimeError, error
      r -> acc ++ [Response.transform(r)]
    end
  end

  defp begin(worker_pid) do
    run_transaction_query(worker_pid, Query.begin)
    worker_pid
  end

  defp execute_query(worker_pid, statement, params) do
    :gen_server.call(worker_pid, {statement, params}, Bolt.Sips.config(:timeout))
  end

  defp run_transaction_query(worker_pid, statement) do
    run_transaction_query(worker_pid, statement, %{})
  end

  defp run_transaction_query(worker_pid, statement, params) do
    :gen_server.call(worker_pid, {statement, params}, Bolt.Sips.config(:timeout))
=======
  defp run_transaction!(worker_pid, statement, params, acc) do
    r = Connection.send(conn, statement, params)
    # IO.puts("\n#{inspect __MODULE__}.send!/4:\nC: #{inspect statement}\nS: #{inspect r}")
    case query!(worker_pid, statement, params) do
      {:error, error} -> raise RuntimeError, error
      _ -> acc ++ [Response.transform(r)]
    end
  end

  defp run_query({statement, params}) do
    :poolboy.transaction(
      Bolt.Sips.pool_name,
      &(:gen_server.call(&1, {statement, params}, Bolt.Sips.config(:timeout))),
      :infinity
    )
  end

  defp run_transaction_query(worker_pid, statement) do
    run_transaction_query(worker_pid, {statement, %{}})
  end

  defp run_transaction_query(worker_pid, statement, params) do
    :gen_server.call(worker_pid, {statement, parms}, Bolt.Sips.config(:timeout))
>>>>>>> 3b059c5d
  end

  defp handle_query_result!({:error, f}) do
    raise Bolt.Sips.Exception, code: f.code, message: f.message
  end
<<<<<<< HEAD
  defp handle_query_result!(result), do: result
=======
  defp handle_query_result(result), do: result
>>>>>>> 3b059c5d

  defp handle_query_result({:error, f}) do
    {:error, code: f.code, message: f.message}
  end
  defp handle_query_result(result), do: {:ok, result}

  # defp defaults(opts) do
  #   Keyword.put_new(opts, :timeout, @timeout)
  # end
end<|MERGE_RESOLUTION|>--- conflicted
+++ resolved
@@ -7,11 +7,7 @@
   @timeout   15_000
   # @max_rows     500
 
-<<<<<<< HEAD
  alias Bolt.Sips.{Query, Response, Utils}
-=======
-  alias Bolt.Sips.{Query, Connection, Response, Utils}
->>>>>>> 3b059c5d
 
   @doc """
   Start the connection process and connect to Neo4j
@@ -93,7 +89,6 @@
   ## Transaction
   ########################
 
-<<<<<<< HEAD
   @doc """
   begin a new transaction.
   """
@@ -121,67 +116,39 @@
     run_transaction_query(worker_pid, Query.commit)
     :poolboy.checkin(Bolt.Sips.pool_name, worker_pid)
   end
-=======
-  ## Query
-  ########################
->>>>>>> 3b059c5d
 
   @doc """
   sends the query (and its parameters) to the server and returns `{:ok, Bolt.Sips.Response}` or
   `{:error, error}` otherwise
   """
-<<<<<<< HEAD
   @spec query(pid, String.t) :: {:ok, Bolt.Sips.Response} | {:error, Bolt.Sips.Error}
   def query(worker_pid, statement) when is_pid(worker_pid) do
     run_transaction_query(worker_pid, statement) |> handle_query_result
-=======
-  @spec query(String.t) :: {:ok, Bolt.Sips.Response} | {:error, Bolt.Sips.Error}
-  def query(statement) do
-    run_query({statement, %{}}) |> handle_query_result
->>>>>>> 3b059c5d
   end
 
   @doc """
   The same as query/2 but raises a Bolt.Sips.Exception if it fails.
   Returns the server response otherwise.
   """
-<<<<<<< HEAD
   @spec query!(pid, String.t) :: Bolt.Sips.Response | Bolt.Sips.Exception
   def query!(worker_pid, statement) when is_pid(worker_pid) do
     run_transaction_query(worker_pid, statement) |> handle_query_result!
-=======
-  @spec query!(String.t) :: Bolt.Sips.Response | Bolt.Sips.Exception
-  def query!(statement) do
-    run_query({statement, %{}}) |> handle_query_result!
->>>>>>> 3b059c5d
   end
 
   @doc """
   send a query and an associated map of parameters. Returns the server response or an error
   """
-<<<<<<< HEAD
   @spec query(pid, String.t, Map.t) :: {:ok, Bolt.Sips.Response} | {:error, Bolt.Sips.Error}
   def query(worker_pid, statement, params) when is_pid(worker_pid) do
     run_transaction_query(worker_pid, statement, params) |> handle_query_result
-=======
-  @spec query!(String.t, Map.t) :: {:ok, Bolt.Sips.Response} | {:error, Bolt.Sips.Error}
-  def query!(statement, params) do
-    run_query({statement, params}) |> handle_query_result!
->>>>>>> 3b059c5d
   end
 
   @doc """
   The same as query/3 but raises a Bolt.Sips.Exception if it fails.
   """
-<<<<<<< HEAD
   @spec query!(pid, String.t, Map.t) :: Bolt.Sips.Response | Bolt.Sips.Exception
   def query!(worker_pid, statement, params) when is_pid(worker_pid) do
     run_transaction_query(worker_pid, statement, params) |> handle_query_result!
-=======
-  @spec query!(String.t, Map.t) :: Bolt.Sips.Response | Bolt.Sips.Exception
-  def query!(statement, params) do
-    run_query({statement, params}) |> handle_query_result!
->>>>>>> 3b059c5d
   end
 
   ## Query
@@ -191,35 +158,15 @@
   sends the query (and its parameters) to the server and returns `{:ok, Bolt.Sips.Response}` or
   `{:error, error}` otherwise
   """
-<<<<<<< HEAD
   @spec query(String.t) :: {:ok, Bolt.Sips.Response} | {:error, Bolt.Sips.Error}
   def query(statement) do
     run_transaction(statement, %{}) |> handle_query_result
-=======
-  @spec begin() :: pid
-  def begin() do
-    worker_pid = :poolboy.checkout(Bolt.Sips.pool_name)
-    run_transaction_query(worker_pid, Query.begin)
-    worker_pid
-  end
-
-  @doc """
-  given that you have an open transaction, you can send a rollback request.
-  The server will rollback the transaction. Any further statements trying to run
-  in this transaction will fail immediately.
-  """
-  @spec rollback(pid) :: :ok
-  def rollback(worker_pid) do
-    run_transaction_query(worker_pid, Query.rollback)
-    :poolboy.checkin(Bolt.Sips.pool_name, worker_pid)
->>>>>>> 3b059c5d
   end
 
   @doc """
   The same as query/2 but raises a Bolt.Sips.Exception if it fails.
   Returns the server response otherwise.
   """
-<<<<<<< HEAD
   @spec query!(String.t) :: Bolt.Sips.Response | Bolt.Sips.Exception
   def query!(statement) do
     run_transaction(statement, %{}) |> handle_query_result!
@@ -231,56 +178,14 @@
   @spec query(String.t, Map.t) :: {:ok, Bolt.Sips.Response} | {:error, Bolt.Sips.Error}
   def query(statement, params) do
     run_transaction(statement, params) |> handle_query_result
-=======
-  @spec commit(pid) :: :ok
-  def commit(worker_pid) do
-    run_transaction_query(worker_pid, Query.commit)
-    :poolboy.checkin(Bolt.Sips.pool_name, worker_pid)
-  end
-
-  @doc """
-  sends the query (and its parameters) to the server and returns `{:ok, Bolt.Sips.Response}` or
-  `{:error, error}` otherwise
-  """
-  @spec query(pid, String.t) :: {:ok, Bolt.Sips.Response} | {:error, Bolt.Sips.Error}
-  def query(worker_pid, statement) do
-    run_transaction_query(worker_pid, {:query, statement})
-    |> handle_query_result
-  end
-
-  @doc """
-  The same as query/2 but raises a Bolt.Sips.Exception if it fails.
-  Returns the server response otherwise.
-  """
-  @spec query(pid, String.t) :: {:ok, Bolt.Sips.Response} | {:error, Bolt.Sips.Error}
-  def query(worker_pid, statement) do
-    run_transaction_query(worker_pid, {:query!, statement})
-    |> handle_query_result
-  end
-
-  @doc """
-  send a query and an associated map of parameters. Returns the server response or an error
-  """
-  @spec query!(pid, String.t, Map.t) :: Bolt.Sips.Response | Bolt.Sips.Exception
-  def query!(worker_pid, statement, params) do
-    run_transaction_query(worker_pid, {:query!, statement, params})
-    |> handle_query_result!
->>>>>>> 3b059c5d
   end
 
   @doc """
   The same as query/3 but raises a Bolt.Sips.Exception if it fails.
   """
-<<<<<<< HEAD
   @spec query!(String.t, Map.t) :: Bolt.Sips.Response | Bolt.Sips.Exception
   def query!(statement, params) do
     run_transaction(statement, params) |> handle_query_result!
-=======
-  @spec query!(pid, String.t, Map.t) :: Bolt.Sips.Response | Bolt.Sips.Exception
-  def query!(worker_pid, statement, params) do
-    run_transaction_query(worker_pid, {:query!, statement, params})
-    |> handle_query_result!
->>>>>>> 3b059c5d
   end
 
   ## Helpers
@@ -314,7 +219,6 @@
   ## Private helpers
   ######################
 
-<<<<<<< HEAD
   #TODO: this has to be refactored into more readable form
   defp run_transaction(statement, params) do
       case Query.parse_statements(statement) do
@@ -342,12 +246,6 @@
     try do
       statements = Query.parse_statements(statement)
       worker_pid = begin(worker_pid)
-=======
-  defp run_transaction(statement, params) do
-    try do
-      statements = Query.parse_statements(statement)
-      worker_pid = begin()
->>>>>>> 3b059c5d
       responses = Enum.reduce(statements, [], &(run_transaction!(worker_pid, &1, params, &2)))
       :ok = commit(worker_pid)
       responses
@@ -358,7 +256,6 @@
     end
   end
 
-<<<<<<< HEAD
   defp run_query!(worker_pid, statement, params, acc) do
     case execute_query(worker_pid, statement, params) do
       {:error, error} -> raise RuntimeError, error
@@ -381,41 +278,12 @@
 
   defp run_transaction_query(worker_pid, statement, params) do
     :gen_server.call(worker_pid, {statement, params}, Bolt.Sips.config(:timeout))
-=======
-  defp run_transaction!(worker_pid, statement, params, acc) do
-    r = Connection.send(conn, statement, params)
-    # IO.puts("\n#{inspect __MODULE__}.send!/4:\nC: #{inspect statement}\nS: #{inspect r}")
-    case query!(worker_pid, statement, params) do
-      {:error, error} -> raise RuntimeError, error
-      _ -> acc ++ [Response.transform(r)]
-    end
-  end
-
-  defp run_query({statement, params}) do
-    :poolboy.transaction(
-      Bolt.Sips.pool_name,
-      &(:gen_server.call(&1, {statement, params}, Bolt.Sips.config(:timeout))),
-      :infinity
-    )
-  end
-
-  defp run_transaction_query(worker_pid, statement) do
-    run_transaction_query(worker_pid, {statement, %{}})
-  end
-
-  defp run_transaction_query(worker_pid, statement, params) do
-    :gen_server.call(worker_pid, {statement, parms}, Bolt.Sips.config(:timeout))
->>>>>>> 3b059c5d
   end
 
   defp handle_query_result!({:error, f}) do
     raise Bolt.Sips.Exception, code: f.code, message: f.message
   end
-<<<<<<< HEAD
-  defp handle_query_result!(result), do: result
-=======
   defp handle_query_result(result), do: result
->>>>>>> 3b059c5d
 
   defp handle_query_result({:error, f}) do
     {:error, code: f.code, message: f.message}
